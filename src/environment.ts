--- conflicted
+++ resolved
@@ -1,7 +1,6 @@
 import tokenize, { Token } from "./tokenizer.ts";
 
 import type { Loader } from "./loader.ts";
-import { TrimTagOptions } from "./tokenizer.ts";
 
 export interface TemplateResult {
   content: string;
@@ -50,7 +49,6 @@
   dataVarname: string;
   autoescape: boolean;
   useWith: boolean;
-  trimTags: TrimTagOptions;
 }
 
 export class Environment {
@@ -126,26 +124,7 @@
     defaults?: Record<string, unknown>,
     sync = false,
   ): Template | TemplateSync {
-<<<<<<< HEAD
-    const result = tokenize(source, this.options.trimTags);
-    let { tokens } = result;
-    const { position, error } = result;
-
-    if (error) {
-      throw this.createError(path || "unknown", source, position, error);
-    }
-
-    for (const tokenPreprocessor of this.tokenPreprocessors) {
-      const result = tokenPreprocessor(this, tokens, path);
-
-      if (result !== undefined) {
-        tokens = result;
-      }
-    }
-
-=======
     const tokens = this.tokenize(source, path);
->>>>>>> 812919fe
     const code = this.compileTokens(tokens).join("\n");
     const { dataVarname, useWith } = this.options;
     const constructor = new Function(
