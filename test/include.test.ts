--- conflicted
+++ resolved
@@ -239,13 +239,19 @@
       file: "my-file",
     },
   });
-<<<<<<< HEAD
   await test({
     template: `
     {{ include \`/\${file}.tmpl\` { name: name } }}
     `,
     expected: "Hello World",
-=======
+    includes: {
+      "/my-file.tmpl": "Hello {{ name }}",
+    },
+    data: {
+      file: "my-file",
+      name: "World",
+    },
+  });
 });
 
 // Test for https://github.com/ventojs/vento/issues/49
@@ -255,17 +261,11 @@
     {{ include "/my-file.tmpl" { name } }}
     `,
     expected: "Hello Vento",
->>>>>>> 7383e0c6
     includes: {
       "/my-file.tmpl": "Hello {{ name }}",
     },
     data: {
-<<<<<<< HEAD
-      file: "my-file",
-      name: "World",
-=======
       name: "Vento",
->>>>>>> 7383e0c6
     },
   });
 });